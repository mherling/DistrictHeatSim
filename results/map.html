--- conflicted
+++ resolved
@@ -25,11 +25,7 @@
             <meta name="viewport" content="width=device-width,
                 initial-scale=1.0, maximum-scale=1.0, user-scalable=no" />
             <style>
-<<<<<<< HEAD
-                #map_824f540b57e76d353449087fcef7aa9d {
-=======
-                #map_9a42c9bff15c73a07c8549e99a814021 {
->>>>>>> 55ec6db4
+                #map_cd9deb382616e4e8535556dc31ae9c95 {
                     position: relative;
                     width: 100.0%;
                     height: 100.0%;
@@ -43,27 +39,16 @@
 <body>
     
     
-<<<<<<< HEAD
-            <div class="folium-map" id="map_824f540b57e76d353449087fcef7aa9d" ></div>
-=======
-            <div class="folium-map" id="map_9a42c9bff15c73a07c8549e99a814021" ></div>
->>>>>>> 55ec6db4
+            <div class="folium-map" id="map_cd9deb382616e4e8535556dc31ae9c95" ></div>
         
 </body>
 <script>
     
     
-<<<<<<< HEAD
-            var map_824f540b57e76d353449087fcef7aa9d = L.map(
-                "map_824f540b57e76d353449087fcef7aa9d",
+            var map_cd9deb382616e4e8535556dc31ae9c95 = L.map(
+                "map_cd9deb382616e4e8535556dc31ae9c95",
                 {
-                    center: [48.2550815, 7.7018065],
-=======
-            var map_9a42c9bff15c73a07c8549e99a814021 = L.map(
-                "map_9a42c9bff15c73a07c8549e99a814021",
-                {
-                    center: [51.14871517709484, 14.996586544305956],
->>>>>>> 55ec6db4
+                    center: [51.541620269192606, 14.724592850625658],
                     crs: L.CRS.EPSG3857,
                     zoom: 17,
                     zoomControl: true,
@@ -75,217 +60,41 @@
 
         
     
-<<<<<<< HEAD
-            var tile_layer_fd833b6c7418a568327c52d9d2565258 = L.tileLayer(
-=======
-            var tile_layer_29ca5b1c31d12ceec7f049a7b6c153a7 = L.tileLayer(
->>>>>>> 55ec6db4
+            var tile_layer_7de574a97fa17b701cc472911c175269 = L.tileLayer(
                 "https://tile.openstreetmap.org/{z}/{x}/{y}.png",
                 {"attribution": "\u0026copy; \u003ca href=\"https://www.openstreetmap.org/copyright\"\u003eOpenStreetMap\u003c/a\u003e contributors", "detectRetina": false, "maxNativeZoom": 19, "maxZoom": 19, "minZoom": 0, "noWrap": false, "opacity": 1, "subdomains": "abc", "tms": false}
             );
         
     
-<<<<<<< HEAD
-            tile_layer_fd833b6c7418a568327c52d9d2565258.addTo(map_824f540b57e76d353449087fcef7aa9d);
+            tile_layer_7de574a97fa17b701cc472911c175269.addTo(map_cd9deb382616e4e8535556dc31ae9c95);
         
     
-        function geo_json_b783e472bab8cf8c75e50ddf1089d842_styler(feature) {
+        function geo_json_c9b544dbf72163e97254e9d0f15c8088_styler(feature) {
             switch(feature.id) {
                 default:
-                    return {"color": "#f3698e", "fillColor": "#f3698e", "fillOpacity": 0.5, "weight": 1.5};
+                    return {"color": "#82d039", "fillColor": "#82d039", "fillOpacity": 0.5, "weight": 1.5};
             }
         }
 
-        function geo_json_b783e472bab8cf8c75e50ddf1089d842_onEachFeature(feature, layer) {
+        function geo_json_c9b544dbf72163e97254e9d0f15c8088_onEachFeature(feature, layer) {
             layer.on({
             });
         };
-        var geo_json_b783e472bab8cf8c75e50ddf1089d842 = L.geoJson(null, {
-                onEachFeature: geo_json_b783e472bab8cf8c75e50ddf1089d842_onEachFeature,
+        var geo_json_c9b544dbf72163e97254e9d0f15c8088 = L.geoJson(null, {
+                onEachFeature: geo_json_c9b544dbf72163e97254e9d0f15c8088_onEachFeature,
             
-                style: geo_json_b783e472bab8cf8c75e50ddf1089d842_styler,
+                style: geo_json_c9b544dbf72163e97254e9d0f15c8088_styler,
         });
 
-        function geo_json_b783e472bab8cf8c75e50ddf1089d842_add (data) {
-            geo_json_b783e472bab8cf8c75e50ddf1089d842
+        function geo_json_c9b544dbf72163e97254e9d0f15c8088_add (data) {
+            geo_json_c9b544dbf72163e97254e9d0f15c8088
                 .addData(data);
         }
-            geo_json_b783e472bab8cf8c75e50ddf1089d842_add({"bbox": [5.8669400000000005, 47.829749, 9.536673, 48.680414000000006], "features": [{"bbox": [5.8669400000000005, 48.680379999999985, 5.866975000000004, 48.680414000000006], "geometry": {"coordinates": [[[5.866974000000003, 48.680414], [5.8669400000000005, 48.680414000000006], [5.866941000000004, 48.680379999999985], [5.866975000000004, 48.680379999999985], [5.866974000000003, 48.680414]]], "type": "Polygon"}, "id": "0", "properties": {"addr:city": null, "addr:housenumber": null, "addr:place": null, "amenity": null, "building": "service", "name": "Bautzen", "operator": "Enedis", "operator:wikidata": "Q3587594", "power": "substation", "shelter_type": null, "source": "survey;Ortho HR", "substation": "minor_distribution", "voltage": "20000;400"}, "type": "Feature"}, {"bbox": [5.868895, 48.67977499999999, 5.868939000000004, 48.679796], "geometry": {"coordinates": [[[5.868937999999998, 48.67977499999999], [5.868939000000004, 48.67979499999999], [5.8688959999999994, 48.679796], [5.868895, 48.67977499999999], [5.868937999999998, 48.67977499999999]]], "type": "Polygon"}, "id": "1", "properties": {"addr:city": null, "addr:housenumber": null, "addr:place": null, "amenity": "shelter", "building": "yes", "name": null, "operator": null, "operator:wikidata": null, "power": null, "shelter_type": "public_transport", "source": "cadastre-dgi-fr source : Direction G\u00e9n\u00e9rale des Imp\u00f4ts - Cadastre. Mise \u00e0 jour : 2012", "substation": null, "voltage": null}, "type": "Feature"}, {"bbox": [9.535612999999998, 47.830628, 9.535885000000002, 47.830815], "geometry": {"coordinates": [[[9.535747000000004, 47.830815], [9.535885000000002, 47.830741999999994], [9.535750999999998, 47.830628], [9.535612999999998, 47.8307], [9.535747000000004, 47.830815]]], "type": "Polygon"}, "id": "2", "properties": {"addr:city": null, "addr:housenumber": null, "addr:place": null, "amenity": null, "building": "farm", "name": null, "operator": null, "operator:wikidata": null, "power": null, "shelter_type": null, "source": null, "substation": null, "voltage": null}, "type": "Feature"}, {"bbox": [9.536205, 47.829749, 9.536673, 47.83008300000001], "geometry": {"coordinates": [[[9.536272, 47.83008300000001], [9.536673, 47.829855], [9.536539, 47.829749], [9.536235000000003, 47.82992199999999], [9.536235999999999, 47.830014], [9.536205, 47.830029999999994], [9.536272, 47.83008300000001]]], "type": "Polygon"}, "id": "3", "properties": {"addr:city": null, "addr:housenumber": null, "addr:place": null, "amenity": null, "building": "farm", "name": null, "operator": null, "operator:wikidata": null, "power": null, "shelter_type": null, "source": null, "substation": null, "voltage": null}, "type": "Feature"}, {"bbox": [9.536211999999999, 47.830681000000006, 9.536611000000002, 47.830938], "geometry": {"coordinates": [[[9.536211999999999, 47.830800999999994], [9.536470999999997, 47.830681000000006], [9.536611000000002, 47.830817999999994], [9.536352, 47.830938], [9.536211999999999, 47.830800999999994]]], "type": "Polygon"}, "id": "4", "properties": {"addr:city": null, "addr:housenumber": null, "addr:place": null, "amenity": null, "building": "farm", "name": null, "operator": null, "operator:wikidata": null, "power": null, "shelter_type": null, "source": null, "substation": null, "voltage": null}, "type": "Feature"}, {"bbox": [9.535930000000002, 47.830461, 9.536507, 47.830802], "geometry": {"coordinates": [[[9.536125, 47.830802], [9.536392000000003, 47.83067599999998], [9.536363999999999, 47.830649], [9.536507, 47.830581], [9.536381000000004, 47.830461], [9.536231000000003, 47.83053099999999], [9.536191, 47.83049299999999], [9.535930000000002, 47.83061700000001], [9.536125, 47.830802]]], "type": "Polygon"}, "id": "5", "properties": {"addr:city": "Berg", "addr:housenumber": "1", "addr:place": "Bautzen", "amenity": null, "building": "farm", "name": null, "operator": null, "operator:wikidata": null, "power": null, "shelter_type": null, "source": null, "substation": null, "voltage": null}, "type": "Feature"}, {"bbox": [9.535317, 47.82988899999998, 9.536182000000002, 47.830524], "geometry": {"coordinates": [[[9.535625999999999, 47.83047500000001], [9.535665000000003, 47.83045899999999], [9.535726, 47.830524], [9.535816000000002, 47.83048500000001], [9.535755000000002, 47.830420999999994], [9.535923999999998, 47.83034800000001], [9.535904, 47.83032699999999], [9.536182000000002, 47.830208], [9.535878000000002, 47.82988899999998], [9.535317, 47.83012900000001], [9.535447000000001, 47.830266], [9.535578, 47.830209], [9.535647000000003, 47.83028099999999], [9.535500999999998, 47.830343000000006], [9.535625999999999, 47.83047500000001]]], "type": "Polygon"}, "id": "6", "properties": {"addr:city": null, "addr:housenumber": null, "addr:place": null, "amenity": null, "building": "yes", "name": null, "operator": null, "operator:wikidata": null, "power": null, "shelter_type": null, "source": null, "substation": null, "voltage": null}, "type": "Feature"}, {"bbox": [9.535933000000002, 47.830534, 9.536, 47.830580000000005], "geometry": {"coordinates": [[[9.535962999999999, 47.830580000000005], [9.535933000000002, 47.83055199999999], [9.535969999999999, 47.830534], [9.536, 47.83056100000001], [9.535962999999999, 47.830580000000005]]], "type": "Polygon"}, "id": "7", "properties": {"addr:city": null, "addr:housenumber": null, "addr:place": null, "amenity": null, "building": "yes", "name": null, "operator": null, "operator:wikidata": null, "power": null, "shelter_type": null, "source": null, "substation": null, "voltage": null}, "type": "Feature"}, {"bbox": [9.535851999999998, 47.830926, 9.536162000000001, 47.831174], "geometry": {"coordinates": [[[9.535851999999998, 47.830983], [9.536011, 47.831174], [9.536162000000001, 47.831117], [9.536004, 47.830926], [9.535851999999998, 47.830983]]], "type": "Polygon"}, "id": "8", "properties": {"addr:city": null, "addr:housenumber": null, "addr:place": null, "amenity": null, "building": "yes", "name": null, "operator": null, "operator:wikidata": null, "power": null, "shelter_type": null, "source": null, "substation": null, "voltage": null}, "type": "Feature"}], "type": "FeatureCollection"});
+            geo_json_c9b544dbf72163e97254e9d0f15c8088_add({"bbox": [14.723966154294807, 51.54109095396302, 14.72521954695651, 51.54214958442219], "features": [{"bbox": [14.724862670960126, 51.54120359958619, 14.724877090377142, 51.541203633396286], "geometry": {"coordinates": [[14.724862670960126, 51.54120359958619], [14.724877090377142, 51.541203633396286]], "type": "LineString"}, "id": "0", "properties": {"Adresse": "Schmelzstra\u00dfe 11", "Bundesland": "Sachsen", "Geb\u00e4udetyp": "GHD", "Land": "Deutschland", "RLT_max": 55, "Stadt": "Bad Muskau", "Steigung_Heizkurve": 1.5, "Typ_Heizfl\u00e4chen": "HK", "VLT_max": 70, "WW_Anteil": 0.19, "W\u00e4rmebedarf": 31770}, "type": "Feature"}, {"bbox": [14.724846224361988, 51.541320452959425, 14.724860643815912, 51.54132048677161], "geometry": {"coordinates": [[14.724846224361988, 51.541320452959425], [14.724860643815912, 51.54132048677161]], "type": "LineString"}, "id": "1", "properties": {"Adresse": "Schmelzstra\u00dfe 13", "Bundesland": "Sachsen", "Geb\u00e4udetyp": "HMF", "Land": "Deutschland", "RLT_max": 55, "Stadt": "Bad Muskau", "Steigung_Heizkurve": 1.5, "Typ_Heizfl\u00e4chen": "HK", "VLT_max": 70, "WW_Anteil": 0.39, "W\u00e4rmebedarf": 38054}, "type": "Feature"}, {"bbox": [14.724665830326927, 51.54147215117145, 14.724680249828573, 51.541472185005865], "geometry": {"coordinates": [[14.724665830326927, 51.54147215117145], [14.724680249828573, 51.541472185005865]], "type": "LineString"}, "id": "2", "properties": {"Adresse": "Schmelzstra\u00dfe 15", "Bundesland": "Sachsen", "Geb\u00e4udetyp": "HMF", "Land": "Deutschland", "RLT_max": 25, "Stadt": "Bad Muskau", "Steigung_Heizkurve": 0.4, "Typ_Heizfl\u00e4chen": "FBH", "VLT_max": 35, "WW_Anteil": 0.33, "W\u00e4rmebedarf": 37002}, "type": "Feature"}, {"bbox": [14.724571700576526, 51.54161034829155, 14.724586120121737, 51.541610382137605], "geometry": {"coordinates": [[14.724571700576526, 51.54161034829155], [14.724586120121737, 51.541610382137605]], "type": "LineString"}, "id": "3", "properties": {"Adresse": "Schmelzstra\u00dfe 17", "Bundesland": "Sachsen", "Geb\u00e4udetyp": "HMF", "Land": "Deutschland", "RLT_max": 55, "Stadt": "Bad Muskau", "Steigung_Heizkurve": 1.5, "Typ_Heizfl\u00e4chen": "HK", "VLT_max": 70, "WW_Anteil": 0.1, "W\u00e4rmebedarf": 40547}, "type": "Feature"}, {"bbox": [14.724489409352898, 51.5417062043019, 14.724503828928302, 51.54170623815811], "geometry": {"coordinates": [[14.724489409352898, 51.5417062043019], [14.724503828928302, 51.54170623815811]], "type": "LineString"}, "id": "4", "properties": {"Adresse": "Schmelzstra\u00dfe 19", "Bundesland": "Sachsen", "Geb\u00e4udetyp": "HMF", "Land": "Deutschland", "RLT_max": 35, "Stadt": "Bad Muskau", "Steigung_Heizkurve": 0.8, "Typ_Heizfl\u00e4chen": "NTHK", "VLT_max": 50, "WW_Anteil": 0.31, "W\u00e4rmebedarf": 38262}, "type": "Feature"}, {"bbox": [14.724380500405655, 51.54172469620103, 14.72439491998677, 51.54172473007063], "geometry": {"coordinates": [[14.724380500405655, 51.54172469620103], [14.72439491998677, 51.54172473007063]], "type": "LineString"}, "id": "5", "properties": {"Adresse": "Schmelzstra\u00dfe 21", "Bundesland": "Sachsen", "Geb\u00e4udetyp": "HMF", "Land": "Deutschland", "RLT_max": 55, "Stadt": "Bad Muskau", "Steigung_Heizkurve": 1.5, "Typ_Heizfl\u00e4chen": "HK", "VLT_max": 70, "WW_Anteil": 0.18, "W\u00e4rmebedarf": 40442}, "type": "Feature"}, {"bbox": [14.725205127574682, 51.54109095396302, 14.72521954695651, 51.54109098773099], "geometry": {"coordinates": [[14.725205127574682, 51.54109095396302], [14.72521954695651, 51.54109098773099]], "type": "LineString"}, "id": "6", "properties": {"Adresse": "Schmelzstra\u00dfe 2", "Bundesland": "Sachsen", "Geb\u00e4udetyp": "GHD", "Land": "Deutschland", "RLT_max": 55, "Stadt": "Bad Muskau", "Steigung_Heizkurve": 1.5, "Typ_Heizfl\u00e4chen": "HK", "VLT_max": 70, "WW_Anteil": 0.25, "W\u00e4rmebedarf": 33884}, "type": "Feature"}, {"bbox": [14.72516988767678, 51.54121350006614, 14.725184307097292, 51.541213533838516], "geometry": {"coordinates": [[14.72516988767678, 51.54121350006614], [14.725184307097292, 51.541213533838516]], "type": "LineString"}, "id": "7", "properties": {"Adresse": "Schmelzstra\u00dfe 4", "Bundesland": "Sachsen", "Geb\u00e4udetyp": "HMF", "Land": "Deutschland", "RLT_max": 25, "Stadt": "Bad Muskau", "Steigung_Heizkurve": 0.4, "Typ_Heizfl\u00e4chen": "FBH", "VLT_max": 35, "WW_Anteil": 0.22, "W\u00e4rmebedarf": 46656}, "type": "Feature"}, {"bbox": [14.725108012105188, 51.54133619955961, 14.725122431564406, 51.541336233339635], "geometry": {"coordinates": [[14.725108012105188, 51.54133619955961], [14.725122431564406, 51.541336233339635]], "type": "LineString"}, "id": "8", "properties": {"Adresse": "Schmelzstra\u00dfe 6", "Bundesland": "Sachsen", "Geb\u00e4udetyp": "HMF", "Land": "Deutschland", "RLT_max": 55, "Stadt": "Bad Muskau", "Steigung_Heizkurve": 1.5, "Typ_Heizfl\u00e4chen": "HK", "VLT_max": 70, "WW_Anteil": 0.23, "W\u00e4rmebedarf": 31631}, "type": "Feature"}, {"bbox": [14.725010852620153, 51.54150124810569, 14.725025272131411, 51.54150128189773], "geometry": {"coordinates": [[14.725010852620153, 51.54150124810569], [14.725025272131411, 51.54150128189773]], "type": "LineString"}, "id": "9", "properties": {"Adresse": "Schmelzstra\u00dfe 8", "Bundesland": "Sachsen", "Geb\u00e4udetyp": "HMF", "Land": "Deutschland", "RLT_max": 35, "Stadt": "Bad Muskau", "Steigung_Heizkurve": 0.8, "Typ_Heizfl\u00e4chen": "NTHK", "VLT_max": 50, "WW_Anteil": 0.17, "W\u00e4rmebedarf": 36819}, "type": "Feature"}, {"bbox": [14.724864471911639, 51.54167420174846, 14.72487889147738, 51.54167423555855], "geometry": {"coordinates": [[14.724864471911639, 51.54167420174846], [14.72487889147738, 51.54167423555855]], "type": "LineString"}, "id": "10", "properties": {"Adresse": "Schmelzstra\u00dfe 10", "Bundesland": "Sachsen", "Geb\u00e4udetyp": "HMF", "Land": "Deutschland", "RLT_max": 55, "Stadt": "Bad Muskau", "Steigung_Heizkurve": 1.5, "Typ_Heizfl\u00e4chen": "HK", "VLT_max": 70, "WW_Anteil": 0.06, "W\u00e4rmebedarf": 47361}, "type": "Feature"}, {"bbox": [14.724728490599881, 51.54177530005737, 14.72474291019741, 51.54177533388424], "geometry": {"coordinates": [[14.724728490599881, 51.54177530005737], [14.72474291019741, 51.54177533388424]], "type": "LineString"}, "id": "11", "properties": {"Adresse": "Schmelzstra\u00dfe 12", "Bundesland": "Sachsen", "Geb\u00e4udetyp": "GHD", "Land": "Deutschland", "RLT_max": 55, "Stadt": "Bad Muskau", "Steigung_Heizkurve": 1.5, "Typ_Heizfl\u00e4chen": "HK", "VLT_max": 70, "WW_Anteil": 0.01, "W\u00e4rmebedarf": 36331}, "type": "Feature"}, {"bbox": [14.72459799027577, 51.54190520245256, 14.724612409914196, 51.54190523629553], "geometry": {"coordinates": [[14.72459799027577, 51.54190520245256], [14.724612409914196, 51.54190523629553]], "type": "LineString"}, "id": "12", "properties": {"Adresse": "Schmelzstra\u00dfe 14", "Bundesland": "Sachsen", "Geb\u00e4udetyp": "HMF", "Land": "Deutschland", "RLT_max": 55, "Stadt": "Bad Muskau", "Steigung_Heizkurve": 1.5, "Typ_Heizfl\u00e4chen": "HK", "VLT_max": 70, "WW_Anteil": 0.07, "W\u00e4rmebedarf": 41887}, "type": "Feature"}, {"bbox": [14.72437762048534, 51.54198325438092, 14.724392040148167, 51.541983288251004], "geometry": {"coordinates": [[14.72437762048534, 51.54198325438092], [14.724392040148167, 51.541983288251004]], "type": "LineString"}, "id": "13", "properties": {"Adresse": "Schmelzstra\u00dfe 16", "Bundesland": "Sachsen", "Geb\u00e4udetyp": "HMF", "Land": "Deutschland", "RLT_max": 55, "Stadt": "Bad Muskau", "Steigung_Heizkurve": 1.5, "Typ_Heizfl\u00e4chen": "HK", "VLT_max": 70, "WW_Anteil": 0.32, "W\u00e4rmebedarf": 46721}, "type": "Feature"}, {"bbox": [14.724168048376468, 51.542014898208755, 14.72418246804904, 51.5420149321046], "geometry": {"coordinates": [[14.724168048376468, 51.542014898208755], [14.72418246804904, 51.5420149321046]], "type": "LineString"}, "id": "14", "properties": {"Adresse": "Schmelzstra\u00dfe 18", "Bundesland": "Sachsen", "Geb\u00e4udetyp": "HMF", "Land": "Deutschland", "RLT_max": 25, "Stadt": "Bad Muskau", "Steigung_Heizkurve": 0.4, "Typ_Heizfl\u00e4chen": "FBH", "VLT_max": 35, "WW_Anteil": 0.39, "W\u00e4rmebedarf": 40713}, "type": "Feature"}, {"bbox": [14.723966154294807, 51.54214955050147, 14.723980574009694, 51.54214958442219], "geometry": {"coordinates": [[14.723966154294807, 51.54214955050147], [14.723980574009694, 51.54214958442219]], "type": "LineString"}, "id": "15", "properties": {"Adresse": "Schmelzstra\u00dfe 20", "Bundesland": "Sachsen", "Geb\u00e4udetyp": "GHD", "Land": "Deutschland", "RLT_max": 35, "Stadt": "Bad Muskau", "Steigung_Heizkurve": 0.8, "Typ_Heizfl\u00e4chen": "NTHK", "VLT_max": 50, "WW_Anteil": 0.26, "W\u00e4rmebedarf": 35821}, "type": "Feature"}], "type": "FeatureCollection"});
 
         
     
-            geo_json_b783e472bab8cf8c75e50ddf1089d842.addTo(map_824f540b57e76d353449087fcef7aa9d);
-        
-    
-        function geo_json_dd135ec929a61bb6ce36061ae3dedd43_styler(feature) {
-            switch(feature.id) {
-                default:
-                    return {"color": "#f3698e", "fillColor": "#f3698e", "fillOpacity": 0.5, "weight": 1.5};
-            }
-        }
-
-        function geo_json_dd135ec929a61bb6ce36061ae3dedd43_onEachFeature(feature, layer) {
-            layer.on({
-            });
-        };
-        var geo_json_dd135ec929a61bb6ce36061ae3dedd43 = L.geoJson(null, {
-                onEachFeature: geo_json_dd135ec929a61bb6ce36061ae3dedd43_onEachFeature,
-            
-                style: geo_json_dd135ec929a61bb6ce36061ae3dedd43_styler,
-        });
-
-        function geo_json_dd135ec929a61bb6ce36061ae3dedd43_add (data) {
-            geo_json_dd135ec929a61bb6ce36061ae3dedd43
-                .addData(data);
-        }
-            geo_json_dd135ec929a61bb6ce36061ae3dedd43_add({"bbox": [5.8669400000000005, 47.829749, 9.536673, 48.680414000000006], "features": [{"bbox": [5.8669400000000005, 48.680379999999985, 5.866975000000004, 48.680414000000006], "geometry": {"coordinates": [[[5.866974000000003, 48.680414], [5.8669400000000005, 48.680414000000006], [5.866941000000004, 48.680379999999985], [5.866975000000004, 48.680379999999985], [5.866974000000003, 48.680414]]], "type": "Polygon"}, "id": "0", "properties": {"addr:city": null, "addr:housenumber": null, "addr:place": null, "amenity": null, "building": "service", "name": "Bautzen", "operator": "Enedis", "operator:wikidata": "Q3587594", "power": "substation", "shelter_type": null, "source": "survey;Ortho HR", "substation": "minor_distribution", "voltage": "20000;400"}, "type": "Feature"}, {"bbox": [5.868895, 48.67977499999999, 5.868939000000004, 48.679796], "geometry": {"coordinates": [[[5.868937999999998, 48.67977499999999], [5.868939000000004, 48.67979499999999], [5.8688959999999994, 48.679796], [5.868895, 48.67977499999999], [5.868937999999998, 48.67977499999999]]], "type": "Polygon"}, "id": "1", "properties": {"addr:city": null, "addr:housenumber": null, "addr:place": null, "amenity": "shelter", "building": "yes", "name": null, "operator": null, "operator:wikidata": null, "power": null, "shelter_type": "public_transport", "source": "cadastre-dgi-fr source : Direction G\u00e9n\u00e9rale des Imp\u00f4ts - Cadastre. Mise \u00e0 jour : 2012", "substation": null, "voltage": null}, "type": "Feature"}, {"bbox": [9.535612999999998, 47.830628, 9.535885000000002, 47.830815], "geometry": {"coordinates": [[[9.535747000000004, 47.830815], [9.535885000000002, 47.830741999999994], [9.535750999999998, 47.830628], [9.535612999999998, 47.8307], [9.535747000000004, 47.830815]]], "type": "Polygon"}, "id": "2", "properties": {"addr:city": null, "addr:housenumber": null, "addr:place": null, "amenity": null, "building": "farm", "name": null, "operator": null, "operator:wikidata": null, "power": null, "shelter_type": null, "source": null, "substation": null, "voltage": null}, "type": "Feature"}, {"bbox": [9.536205, 47.829749, 9.536673, 47.83008300000001], "geometry": {"coordinates": [[[9.536272, 47.83008300000001], [9.536673, 47.829855], [9.536539, 47.829749], [9.536235000000003, 47.82992199999999], [9.536235999999999, 47.830014], [9.536205, 47.830029999999994], [9.536272, 47.83008300000001]]], "type": "Polygon"}, "id": "3", "properties": {"addr:city": null, "addr:housenumber": null, "addr:place": null, "amenity": null, "building": "farm", "name": null, "operator": null, "operator:wikidata": null, "power": null, "shelter_type": null, "source": null, "substation": null, "voltage": null}, "type": "Feature"}, {"bbox": [9.536211999999999, 47.830681000000006, 9.536611000000002, 47.830938], "geometry": {"coordinates": [[[9.536211999999999, 47.830800999999994], [9.536470999999997, 47.830681000000006], [9.536611000000002, 47.830817999999994], [9.536352, 47.830938], [9.536211999999999, 47.830800999999994]]], "type": "Polygon"}, "id": "4", "properties": {"addr:city": null, "addr:housenumber": null, "addr:place": null, "amenity": null, "building": "farm", "name": null, "operator": null, "operator:wikidata": null, "power": null, "shelter_type": null, "source": null, "substation": null, "voltage": null}, "type": "Feature"}, {"bbox": [9.535930000000002, 47.830461, 9.536507, 47.830802], "geometry": {"coordinates": [[[9.536125, 47.830802], [9.536392000000003, 47.83067599999998], [9.536363999999999, 47.830649], [9.536507, 47.830581], [9.536381000000004, 47.830461], [9.536231000000003, 47.83053099999999], [9.536191, 47.83049299999999], [9.535930000000002, 47.83061700000001], [9.536125, 47.830802]]], "type": "Polygon"}, "id": "5", "properties": {"addr:city": "Berg", "addr:housenumber": "1", "addr:place": "Bautzen", "amenity": null, "building": "farm", "name": null, "operator": null, "operator:wikidata": null, "power": null, "shelter_type": null, "source": null, "substation": null, "voltage": null}, "type": "Feature"}, {"bbox": [9.535317, 47.82988899999998, 9.536182000000002, 47.830524], "geometry": {"coordinates": [[[9.535625999999999, 47.83047500000001], [9.535665000000003, 47.83045899999999], [9.535726, 47.830524], [9.535816000000002, 47.83048500000001], [9.535755000000002, 47.830420999999994], [9.535923999999998, 47.83034800000001], [9.535904, 47.83032699999999], [9.536182000000002, 47.830208], [9.535878000000002, 47.82988899999998], [9.535317, 47.83012900000001], [9.535447000000001, 47.830266], [9.535578, 47.830209], [9.535647000000003, 47.83028099999999], [9.535500999999998, 47.830343000000006], [9.535625999999999, 47.83047500000001]]], "type": "Polygon"}, "id": "6", "properties": {"addr:city": null, "addr:housenumber": null, "addr:place": null, "amenity": null, "building": "yes", "name": null, "operator": null, "operator:wikidata": null, "power": null, "shelter_type": null, "source": null, "substation": null, "voltage": null}, "type": "Feature"}, {"bbox": [9.535933000000002, 47.830534, 9.536, 47.830580000000005], "geometry": {"coordinates": [[[9.535962999999999, 47.830580000000005], [9.535933000000002, 47.83055199999999], [9.535969999999999, 47.830534], [9.536, 47.83056100000001], [9.535962999999999, 47.830580000000005]]], "type": "Polygon"}, "id": "7", "properties": {"addr:city": null, "addr:housenumber": null, "addr:place": null, "amenity": null, "building": "yes", "name": null, "operator": null, "operator:wikidata": null, "power": null, "shelter_type": null, "source": null, "substation": null, "voltage": null}, "type": "Feature"}, {"bbox": [9.535851999999998, 47.830926, 9.536162000000001, 47.831174], "geometry": {"coordinates": [[[9.535851999999998, 47.830983], [9.536011, 47.831174], [9.536162000000001, 47.831117], [9.536004, 47.830926], [9.535851999999998, 47.830983]]], "type": "Polygon"}, "id": "8", "properties": {"addr:city": null, "addr:housenumber": null, "addr:place": null, "amenity": null, "building": "yes", "name": null, "operator": null, "operator:wikidata": null, "power": null, "shelter_type": null, "source": null, "substation": null, "voltage": null}, "type": "Feature"}], "type": "FeatureCollection"});
-
-        
-    
-            geo_json_dd135ec929a61bb6ce36061ae3dedd43.addTo(map_824f540b57e76d353449087fcef7aa9d);
-=======
-            tile_layer_29ca5b1c31d12ceec7f049a7b6c153a7.addTo(map_9a42c9bff15c73a07c8549e99a814021);
-        
-    
-        function geo_json_f35305f1c1723d8c71b28b214c058876_styler(feature) {
-            switch(feature.id) {
-                default:
-                    return {"color": null, "fillColor": null, "fillOpacity": 0.5, "weight": 1.5};
-            }
-        }
-
-        function geo_json_f35305f1c1723d8c71b28b214c058876_onEachFeature(feature, layer) {
-            layer.on({
-            });
-        };
-        var geo_json_f35305f1c1723d8c71b28b214c058876 = L.geoJson(null, {
-                onEachFeature: geo_json_f35305f1c1723d8c71b28b214c058876_onEachFeature,
-            
-                style: geo_json_f35305f1c1723d8c71b28b214c058876_styler,
-        });
-
-        function geo_json_f35305f1c1723d8c71b28b214c058876_add (data) {
-            geo_json_f35305f1c1723d8c71b28b214c058876
-                .addData(data);
-        }
-            geo_json_f35305f1c1723d8c71b28b214c058876_add({"bbox": [14.99364779158221, 51.146926955461694, 14.999510999867121, 51.15050339858078], "features": [{"bbox": [14.997548026919993, 51.146926955461694, 14.997548026919993, 51.146926955461694], "geometry": {"coordinates": [14.997548026919993, 51.146926955461694], "type": "Point"}, "id": "0", "properties": {"Adresse": "Br\u00fcckenstra\u00dfe 10", "Bundesland": "Sachsen", "Geb\u00e4udetyp": "GBD", "Land": "Deutschland", "RLT_max": 55, "Stadt": "G\u00f6rlitz", "Steigung_Heizkurve": 1.5, "Typ_Heizfl\u00e4chen": "HK", "UTM_X": 499828.49, "UTM_Y": 5666163.93, "VLT_max": 70, "WW_Anteil": 0.2, "W\u00e4rmebedarf": 108000}, "type": "Feature"}, {"bbox": [14.997496465326497, 51.14867568143258, 14.997496465326497, 51.14867568143258], "geometry": {"coordinates": [14.997496465326497, 51.14867568143258], "type": "Point"}, "id": "1", "properties": {"Adresse": "Br\u00fcckenstra\u00dfe 3", "Bundesland": "Sachsen", "Geb\u00e4udetyp": "HMF", "Land": "Deutschland", "RLT_max": 55, "Stadt": "G\u00f6rlitz", "Steigung_Heizkurve": 1.5, "Typ_Heizfl\u00e4chen": "HK", "UTM_X": 499824.89, "UTM_Y": 5666358.4, "VLT_max": 70, "WW_Anteil": 0.3, "W\u00e4rmebedarf": 50000}, "type": "Feature"}, {"bbox": [14.998325234163419, 51.14933743736631, 14.998325234163419, 51.14933743736631], "geometry": {"coordinates": [14.998325234163419, 51.14933743736631], "type": "Point"}, "id": "2", "properties": {"Adresse": "Furtstra\u00dfe 1", "Bundesland": "Sachsen", "Geb\u00e4udetyp": "GKO", "Land": "Deutschland", "RLT_max": 55, "Stadt": "G\u00f6rlitz", "Steigung_Heizkurve": 1.5, "Typ_Heizfl\u00e4chen": "HK", "UTM_X": 499882.86, "UTM_Y": 5666431.99, "VLT_max": 70, "WW_Anteil": 0.4, "W\u00e4rmebedarf": 1100000}, "type": "Feature"}, {"bbox": [14.999510999867121, 51.14944210036203, 14.999510999867121, 51.14944210036203], "geometry": {"coordinates": [14.999510999867121, 51.14944210036203], "type": "Point"}, "id": "3", "properties": {"Adresse": "Furtstra\u00dfe 3", "Bundesland": "Sachsen", "Geb\u00e4udetyp": "GBD", "Land": "Deutschland", "RLT_max": 55, "Stadt": "G\u00f6rlitz", "Steigung_Heizkurve": 1.5, "Typ_Heizfl\u00e4chen": "HK", "UTM_X": 499965.7974, "UTM_Y": 5666443.628, "VLT_max": 70, "WW_Anteil": 0.2, "W\u00e4rmebedarf": 520000}, "type": "Feature"}, {"bbox": [14.99841248981341, 51.14828789679058, 14.99841248981341, 51.14828789679058], "geometry": {"coordinates": [14.99841248981341, 51.14828789679058], "type": "Point"}, "id": "4", "properties": {"Adresse": "Heynestra\u00dfe 7", "Bundesland": "Sachsen", "Geb\u00e4udetyp": "HMF", "Land": "Deutschland", "RLT_max": 55, "Stadt": "G\u00f6rlitz", "Steigung_Heizkurve": 1.5, "Typ_Heizfl\u00e4chen": "HK", "UTM_X": 499888.9605, "UTM_Y": 5666315.274, "VLT_max": 70, "WW_Anteil": 0.3, "W\u00e4rmebedarf": 50000}, "type": "Feature"}, {"bbox": [14.99650890008869, 51.14959589801746, 14.99650890008869, 51.14959589801746], "geometry": {"coordinates": [14.99650890008869, 51.14959589801746], "type": "Point"}, "id": "5", "properties": {"Adresse": "Parkstra\u00dfe 3", "Bundesland": "Sachsen", "Geb\u00e4udetyp": "HMF", "Land": "Deutschland", "RLT_max": 55, "Stadt": "G\u00f6rlitz", "Steigung_Heizkurve": 1.5, "Typ_Heizfl\u00e4chen": "HK", "UTM_X": 499755.8195, "UTM_Y": 5666460.737, "VLT_max": 70, "WW_Anteil": 0.4, "W\u00e4rmebedarf": 100000}, "type": "Feature"}, {"bbox": [14.998788545034408, 51.15050339858078, 14.998788545034408, 51.15050339858078], "geometry": {"coordinates": [14.998788545034408, 51.15050339858078], "type": "Point"}, "id": "6", "properties": {"Adresse": "Am Stadtpark 1", "Bundesland": "Sachsen", "Geb\u00e4udetyp": "GBD", "Land": "Deutschland", "RLT_max": 55, "Stadt": "G\u00f6rlitz", "Steigung_Heizkurve": 1.5, "Typ_Heizfl\u00e4chen": "HK", "UTM_X": 499915.268, "UTM_Y": 5666561.652, "VLT_max": 70, "WW_Anteil": 0.2, "W\u00e4rmebedarf": 1300000}, "type": "Feature"}, {"bbox": [14.996073654273786, 51.149799702979934, 14.996073654273786, 51.149799702979934], "geometry": {"coordinates": [14.996073654273786, 51.149799702979934], "type": "Point"}, "id": "7", "properties": {"Adresse": "Am Stadtpark 6", "Bundesland": "Sachsen", "Geb\u00e4udetyp": "HMF", "Land": "Deutschland", "RLT_max": 55, "Stadt": "G\u00f6rlitz", "Steigung_Heizkurve": 1.5, "Typ_Heizfl\u00e4chen": "HK", "UTM_X": 499725.378, "UTM_Y": 5666483.403, "VLT_max": 70, "WW_Anteil": 0.3, "W\u00e4rmebedarf": 100000}, "type": "Feature"}, {"bbox": [14.99364779158221, 51.14991459851987, 14.99364779158221, 51.14991459851987], "geometry": {"coordinates": [14.99364779158221, 51.14991459851987], "type": "Point"}, "id": "8", "properties": {"Adresse": "Dr.-Kahlbaum-Allee 31", "Bundesland": "Sachsen", "Geb\u00e4udetyp": "GBD", "Land": "Deutschland", "RLT_max": 55, "Stadt": "G\u00f6rlitz", "Steigung_Heizkurve": 1.5, "Typ_Heizfl\u00e4chen": "HK", "UTM_X": 499555.706, "UTM_Y": 5666496.192, "VLT_max": 70, "WW_Anteil": 0.4, "W\u00e4rmebedarf": 825000}, "type": "Feature"}], "type": "FeatureCollection"});
-
-        
-    
-            geo_json_f35305f1c1723d8c71b28b214c058876.addTo(map_9a42c9bff15c73a07c8549e99a814021);
-        
-    
-        function geo_json_4467ad749eeff370e0ef06bb0bf0efa4_styler(feature) {
-            switch(feature.id) {
-                default:
-                    return {"color": "#67180b", "fillColor": "#67180b", "fillOpacity": 0.5, "weight": 1.5};
-            }
-        }
-
-        function geo_json_4467ad749eeff370e0ef06bb0bf0efa4_onEachFeature(feature, layer) {
-            layer.on({
-            });
-        };
-        var geo_json_4467ad749eeff370e0ef06bb0bf0efa4 = L.geoJson(null, {
-                onEachFeature: geo_json_4467ad749eeff370e0ef06bb0bf0efa4_onEachFeature,
-            
-                style: geo_json_4467ad749eeff370e0ef06bb0bf0efa4_styler,
-        });
-
-        function geo_json_4467ad749eeff370e0ef06bb0bf0efa4_add (data) {
-            geo_json_4467ad749eeff370e0ef06bb0bf0efa4
-                .addData(data);
-        }
-            geo_json_4467ad749eeff370e0ef06bb0bf0efa4_add({"bbox": [14.997310600000002, 51.148403099999996, 14.99732489684155, 51.148403100327826], "features": [{"bbox": [14.997310600000002, 51.148403099999996, 14.99732489684155, 51.148403100327826], "geometry": {"coordinates": [[14.997310600000002, 51.148403099999996], [14.99732489684155, 51.148403100327826]], "type": "LineString"}, "id": "0", "properties": {"Adresse": null, "Bundesland": null, "Geb\u00e4udetyp": null, "Land": null, "RLT_max": null, "Stadt": null, "Steigung_Heizkurve": null, "Typ_Heizfl\u00e4chen": null, "VLT_max": null, "WW_Anteil": null, "W\u00e4rmebedarf": null}, "type": "Feature"}], "type": "FeatureCollection"});
-
-        
-    
-            geo_json_4467ad749eeff370e0ef06bb0bf0efa4.addTo(map_9a42c9bff15c73a07c8549e99a814021);
-        
-    
-        function geo_json_76d42b42a90ee8b0961aff04c5247adb_styler(feature) {
-            switch(feature.id) {
-                default:
-                    return {"color": "#67180b", "fillColor": "#67180b", "fillOpacity": 0.5, "weight": 1.5};
-            }
-        }
-
-        function geo_json_76d42b42a90ee8b0961aff04c5247adb_onEachFeature(feature, layer) {
-            layer.on({
-            });
-        };
-        var geo_json_76d42b42a90ee8b0961aff04c5247adb = L.geoJson(null, {
-                onEachFeature: geo_json_76d42b42a90ee8b0961aff04c5247adb_onEachFeature,
-            
-                style: geo_json_76d42b42a90ee8b0961aff04c5247adb_styler,
-        });
-
-        function geo_json_76d42b42a90ee8b0961aff04c5247adb_add (data) {
-            geo_json_76d42b42a90ee8b0961aff04c5247adb
-                .addData(data);
-        }
-            geo_json_76d42b42a90ee8b0961aff04c5247adb_add({"bbox": [14.99364779158221, 51.146926955461694, 14.999525297029702, 51.150503398728], "features": [{"bbox": [14.997548026919993, 51.146926955461694, 14.997562323305498, 51.1469269557605], "geometry": {"coordinates": [[14.997548026919993, 51.146926955461694], [14.997562323305498, 51.1469269557605]], "type": "LineString"}, "id": "0", "properties": {"Adresse": "Br\u00fcckenstra\u00dfe 10", "Bundesland": "Sachsen", "Geb\u00e4udetyp": "GBD", "Land": "Deutschland", "RLT_max": 55, "Stadt": "G\u00f6rlitz", "Steigung_Heizkurve": 1.5, "Typ_Heizfl\u00e4chen": "HK", "VLT_max": 70, "WW_Anteil": 0.2, "W\u00e4rmebedarf": 108000}, "type": "Feature"}, {"bbox": [14.997496465326497, 51.14867568143258, 14.997510762252263, 51.14867568173769], "geometry": {"coordinates": [[14.997496465326497, 51.14867568143258], [14.997510762252263, 51.14867568173769]], "type": "LineString"}, "id": "1", "properties": {"Adresse": "Br\u00fcckenstra\u00dfe 3", "Bundesland": "Sachsen", "Geb\u00e4udetyp": "HMF", "Land": "Deutschland", "RLT_max": 55, "Stadt": "G\u00f6rlitz", "Steigung_Heizkurve": 1.5, "Typ_Heizfl\u00e4chen": "HK", "VLT_max": 70, "WW_Anteil": 0.3, "W\u00e4rmebedarf": 50000}, "type": "Feature"}, {"bbox": [14.998325234163419, 51.14933743736631, 14.998339531293654, 51.14933743757013], "geometry": {"coordinates": [[14.998325234163419, 51.14933743736631], [14.998339531293654, 51.14933743757013]], "type": "LineString"}, "id": "2", "properties": {"Adresse": "Furtstra\u00dfe 1", "Bundesland": "Sachsen", "Geb\u00e4udetyp": "GKO", "Land": "Deutschland", "RLT_max": 55, "Stadt": "G\u00f6rlitz", "Steigung_Heizkurve": 1.5, "Typ_Heizfl\u00e4chen": "HK", "VLT_max": 70, "WW_Anteil": 0.4, "W\u00e4rmebedarf": 1100000}, "type": "Feature"}, {"bbox": [14.999510999867121, 51.14944210036203, 14.999525297029702, 51.14944210042092], "geometry": {"coordinates": [[14.999510999867121, 51.14944210036203], [14.999525297029702, 51.14944210042092]], "type": "LineString"}, "id": "3", "properties": {"Adresse": "Furtstra\u00dfe 3", "Bundesland": "Sachsen", "Geb\u00e4udetyp": "GBD", "Land": "Deutschland", "RLT_max": 55, "Stadt": "G\u00f6rlitz", "Steigung_Heizkurve": 1.5, "Typ_Heizfl\u00e4chen": "HK", "VLT_max": 70, "WW_Anteil": 0.2, "W\u00e4rmebedarf": 520000}, "type": "Feature"}, {"bbox": [14.99841248981341, 51.14828789679058, 14.998426786619373, 51.148287896983746], "geometry": {"coordinates": [[14.99841248981341, 51.14828789679058], [14.998426786619373, 51.148287896983746]], "type": "LineString"}, "id": "4", "properties": {"Adresse": "Heynestra\u00dfe 7", "Bundesland": "Sachsen", "Geb\u00e4udetyp": "HMF", "Land": "Deutschland", "RLT_max": 55, "Stadt": "G\u00f6rlitz", "Steigung_Heizkurve": 1.5, "Typ_Heizfl\u00e4chen": "HK", "VLT_max": 70, "WW_Anteil": 0.3, "W\u00e4rmebedarf": 50000}, "type": "Feature"}, {"bbox": [14.99650890008869, 51.14959589801746, 14.996523197298764, 51.14959589844329], "geometry": {"coordinates": [[14.99650890008869, 51.14959589801746], [14.996523197298764, 51.14959589844329]], "type": "LineString"}, "id": "5", "properties": {"Adresse": "Parkstra\u00dfe 3", "Bundesland": "Sachsen", "Geb\u00e4udetyp": "HMF", "Land": "Deutschland", "RLT_max": 55, "Stadt": "G\u00f6rlitz", "Steigung_Heizkurve": 1.5, "Typ_Heizfl\u00e4chen": "HK", "VLT_max": 70, "WW_Anteil": 0.4, "W\u00e4rmebedarf": 100000}, "type": "Feature"}, {"bbox": [14.998788545034408, 51.15050339858078, 14.99880284252491, 51.150503398728], "geometry": {"coordinates": [[14.998788545034408, 51.15050339858078], [14.99880284252491, 51.150503398728]], "type": "LineString"}, "id": "6", "properties": {"Adresse": "Am Stadtpark 1", "Bundesland": "Sachsen", "Geb\u00e4udetyp": "GBD", "Land": "Deutschland", "RLT_max": 55, "Stadt": "G\u00f6rlitz", "Steigung_Heizkurve": 1.5, "Typ_Heizfl\u00e4chen": "HK", "VLT_max": 70, "WW_Anteil": 0.2, "W\u00e4rmebedarf": 1300000}, "type": "Feature"}, {"bbox": [14.996073654273786, 51.149799702979934, 14.996087951546823, 51.14979970345897], "geometry": {"coordinates": [[14.996073654273786, 51.149799702979934], [14.996087951546823, 51.14979970345897]], "type": "LineString"}, "id": "7", "properties": {"Adresse": "Am Stadtpark 6", "Bundesland": "Sachsen", "Geb\u00e4udetyp": "HMF", "Land": "Deutschland", "RLT_max": 55, "Stadt": "G\u00f6rlitz", "Steigung_Heizkurve": 1.5, "Typ_Heizfl\u00e4chen": "HK", "VLT_max": 70, "WW_Anteil": 0.3, "W\u00e4rmebedarf": 100000}, "type": "Feature"}, {"bbox": [14.99364779158221, 51.14991459851987, 14.993662088890696, 51.1499145992954], "geometry": {"coordinates": [[14.99364779158221, 51.14991459851987], [14.993662088890696, 51.1499145992954]], "type": "LineString"}, "id": "8", "properties": {"Adresse": "Dr.-Kahlbaum-Allee 31", "Bundesland": "Sachsen", "Geb\u00e4udetyp": "GBD", "Land": "Deutschland", "RLT_max": 55, "Stadt": "G\u00f6rlitz", "Steigung_Heizkurve": 1.5, "Typ_Heizfl\u00e4chen": "HK", "VLT_max": 70, "WW_Anteil": 0.4, "W\u00e4rmebedarf": 825000}, "type": "Feature"}], "type": "FeatureCollection"});
-
-        
-    
-            geo_json_76d42b42a90ee8b0961aff04c5247adb.addTo(map_9a42c9bff15c73a07c8549e99a814021);
-        
-    
-        function geo_json_5d1b268c8ff5fde4671d1cd57f7edbf0_styler(feature) {
-            switch(feature.id) {
-                default:
-                    return {"color": "#67180b", "fillColor": "#67180b", "fillOpacity": 0.5, "weight": 1.5};
-            }
-        }
-
-        function geo_json_5d1b268c8ff5fde4671d1cd57f7edbf0_onEachFeature(feature, layer) {
-            layer.on({
-            });
-        };
-        var geo_json_5d1b268c8ff5fde4671d1cd57f7edbf0 = L.geoJson(null, {
-                onEachFeature: geo_json_5d1b268c8ff5fde4671d1cd57f7edbf0_onEachFeature,
-            
-                style: geo_json_5d1b268c8ff5fde4671d1cd57f7edbf0_styler,
-        });
-
-        function geo_json_5d1b268c8ff5fde4671d1cd57f7edbf0_add (data) {
-            geo_json_5d1b268c8ff5fde4671d1cd57f7edbf0
-                .addData(data);
-        }
-            geo_json_5d1b268c8ff5fde4671d1cd57f7edbf0_add({"bbox": [14.993662088890696, 51.1469269557605, 14.999525297029702, 51.150503398728], "features": [{"bbox": [14.998095994670352, 51.149553717906485, 14.998521500000003, 51.149717200000005], "geometry": {"coordinates": [[14.998521500000003, 51.149717200000005], [14.998095994670352, 51.149553717906485]], "type": "LineString"}, "id": "0", "properties": {}, "type": "Feature"}, {"bbox": [14.998521500000003, 51.149717200000005, 14.999088, 51.15025510000001], "geometry": {"coordinates": [[14.998521500000003, 51.149717200000005], [14.999088, 51.15025510000001]], "type": "LineString"}, "id": "1", "properties": {}, "type": "Feature"}, {"bbox": [14.997330889225227, 51.14817001529092, 14.998356134895536, 51.14841309895881], "geometry": {"coordinates": [[14.998356134895536, 51.14817001529092], [14.997330889225227, 51.14841309895881]], "type": "LineString"}, "id": "2", "properties": {}, "type": "Feature"}, {"bbox": [14.994239369864301, 51.14998139470172, 14.996150992413074, 51.1500494835428], "geometry": {"coordinates": [[14.994239369864301, 51.1500494835428], [14.996150992413074, 51.14998139470172]], "type": "LineString"}, "id": "3", "properties": {}, "type": "Feature"}, {"bbox": [14.997249813924908, 51.14841309895881, 14.997330889225227, 51.14865064284637], "geometry": {"coordinates": [[14.997249813924908, 51.14865064284637], [14.997330889225227, 51.14841309895881]], "type": "LineString"}, "id": "4", "properties": {}, "type": "Feature"}, {"bbox": [14.997249813924908, 51.14865064284637, 14.998095994670352, 51.149553717906485], "geometry": {"coordinates": [[14.997249813924908, 51.14865064284637], [14.998095994670352, 51.149553717906485]], "type": "LineString"}, "id": "5", "properties": {}, "type": "Feature"}, {"bbox": [14.996879777551003, 51.14723862595286, 14.997330889225227, 51.14841309895881], "geometry": {"coordinates": [[14.997330889225227, 51.14841309895881], [14.996879777551003, 51.14723862595286]], "type": "LineString"}, "id": "6", "properties": {}, "type": "Feature"}, {"bbox": [14.996678590452346, 51.149553717906485, 14.998095994670352, 51.14964661565234], "geometry": {"coordinates": [[14.998095994670352, 51.149553717906485], [14.996678590452346, 51.14964661565234]], "type": "LineString"}, "id": "7", "properties": {}, "type": "Feature"}, {"bbox": [14.996150992413074, 51.14964661565234, 14.996678590452346, 51.14998139470172], "geometry": {"coordinates": [[14.996150992413074, 51.14998139470172], [14.996678590452346, 51.14964661565234]], "type": "LineString"}, "id": "8", "properties": {}, "type": "Feature"}, {"bbox": [14.996879777551003, 51.1469269557605, 14.997562323305498, 51.14723862595286], "geometry": {"coordinates": [[14.997562323305498, 51.1469269557605], [14.996879777551003, 51.14723862595286]], "type": "LineString"}, "id": "9", "properties": {}, "type": "Feature"}, {"bbox": [14.997249813924908, 51.14865064284637, 14.997510762252263, 51.14867568173769], "geometry": {"coordinates": [[14.997510762252263, 51.14867568173769], [14.997249813924908, 51.14865064284637]], "type": "LineString"}, "id": "10", "properties": {}, "type": "Feature"}, {"bbox": [14.998095994670352, 51.14933743757013, 14.998339531293654, 51.149553717906485], "geometry": {"coordinates": [[14.998339531293654, 51.14933743757013], [14.998095994670352, 51.149553717906485]], "type": "LineString"}, "id": "11", "properties": {}, "type": "Feature"}, {"bbox": [14.998521500000003, 51.14944210042092, 14.999525297029702, 51.149717200000005], "geometry": {"coordinates": [[14.999525297029702, 51.14944210042092], [14.998521500000003, 51.149717200000005]], "type": "LineString"}, "id": "12", "properties": {}, "type": "Feature"}, {"bbox": [14.998356134895536, 51.14817001529092, 14.998426786619373, 51.148287896983746], "geometry": {"coordinates": [[14.998426786619373, 51.148287896983746], [14.998356134895536, 51.14817001529092]], "type": "LineString"}, "id": "13", "properties": {}, "type": "Feature"}, {"bbox": [14.996523197298764, 51.14959589844329, 14.996678590452346, 51.14964661565234], "geometry": {"coordinates": [[14.996523197298764, 51.14959589844329], [14.996678590452346, 51.14964661565234]], "type": "LineString"}, "id": "14", "properties": {}, "type": "Feature"}, {"bbox": [14.99880284252491, 51.15025510000001, 14.999088, 51.150503398728], "geometry": {"coordinates": [[14.99880284252491, 51.150503398728], [14.999088, 51.15025510000001]], "type": "LineString"}, "id": "15", "properties": {}, "type": "Feature"}, {"bbox": [14.996087951546823, 51.14979970345897, 14.996150992413074, 51.14998139470172], "geometry": {"coordinates": [[14.996087951546823, 51.14979970345897], [14.996150992413074, 51.14998139470172]], "type": "LineString"}, "id": "16", "properties": {}, "type": "Feature"}, {"bbox": [14.993662088890696, 51.1499145992954, 14.994239369864301, 51.1500494835428], "geometry": {"coordinates": [[14.993662088890696, 51.1499145992954], [14.994239369864301, 51.1500494835428]], "type": "LineString"}, "id": "17", "properties": {}, "type": "Feature"}, {"bbox": [14.99732489684155, 51.148403100327826, 14.997330889225227, 51.14841309895881], "geometry": {"coordinates": [[14.99732489684155, 51.148403100327826], [14.997330889225227, 51.14841309895881]], "type": "LineString"}, "id": "18", "properties": {}, "type": "Feature"}], "type": "FeatureCollection"});
-
-        
-    
-            geo_json_5d1b268c8ff5fde4671d1cd57f7edbf0.addTo(map_9a42c9bff15c73a07c8549e99a814021);
-        
-    
-        function geo_json_9bc2dff9a3e22a83d0a5449e27dc89a8_styler(feature) {
-            switch(feature.id) {
-                default:
-                    return {"color": "#67180b", "fillColor": "#67180b", "fillOpacity": 0.5, "weight": 1.5};
-            }
-        }
-
-        function geo_json_9bc2dff9a3e22a83d0a5449e27dc89a8_onEachFeature(feature, layer) {
-            layer.on({
-            });
-        };
-        var geo_json_9bc2dff9a3e22a83d0a5449e27dc89a8 = L.geoJson(null, {
-                onEachFeature: geo_json_9bc2dff9a3e22a83d0a5449e27dc89a8_onEachFeature,
-            
-                style: geo_json_9bc2dff9a3e22a83d0a5449e27dc89a8_styler,
-        });
-
-        function geo_json_9bc2dff9a3e22a83d0a5449e27dc89a8_add (data) {
-            geo_json_9bc2dff9a3e22a83d0a5449e27dc89a8
-                .addData(data);
-        }
-            geo_json_9bc2dff9a3e22a83d0a5449e27dc89a8_add({"bbox": [14.99364779158221, 51.146926955461694, 14.999510999867121, 51.15050339858078], "features": [{"bbox": [14.994237636351558, 51.149983267813624, 14.996137345157504, 51.15005241839519], "geometry": {"coordinates": [[14.994237636351558, 51.15005241839519], [14.996137345157504, 51.149983267813624]], "type": "LineString"}, "id": "0", "properties": {}, "type": "Feature"}, {"bbox": [14.997249488821298, 51.14840310000007, 14.997306000000002, 51.148651983170275], "geometry": {"coordinates": [[14.997306000000002, 51.14840310000007], [14.997249488821298, 51.148651983170275]], "type": "LineString"}, "id": "1", "properties": {}, "type": "Feature"}, {"bbox": [14.997306000000002, 51.148172983303844, 14.998343617102831, 51.14840310000007], "geometry": {"coordinates": [[14.997306000000002, 51.14840310000007], [14.998343617102831, 51.148172983303844]], "type": "LineString"}, "id": "2", "properties": {}, "type": "Feature"}, {"bbox": [14.996874900000002, 51.147234399999995, 14.997306000000002, 51.14840310000007], "geometry": {"coordinates": [[14.997306000000002, 51.14840310000007], [14.996874900000002, 51.147234399999995]], "type": "LineString"}, "id": "3", "properties": {}, "type": "Feature"}, {"bbox": [14.998086473032954, 51.14954947661349, 14.998521500000003, 51.149717200000005], "geometry": {"coordinates": [[14.998521500000003, 51.149717200000005], [14.998086473032954, 51.14954947661349]], "type": "LineString"}, "id": "4", "properties": {}, "type": "Feature"}, {"bbox": [14.998521500000003, 51.149717200000005, 14.999088, 51.15025510000001], "geometry": {"coordinates": [[14.998521500000003, 51.149717200000005], [14.999088, 51.15025510000001]], "type": "LineString"}, "id": "5", "properties": {}, "type": "Feature"}, {"bbox": [14.997249488821298, 51.148651983170275, 14.998086473032954, 51.14954947661349], "geometry": {"coordinates": [[14.997249488821298, 51.148651983170275], [14.998086473032954, 51.14954947661349]], "type": "LineString"}, "id": "6", "properties": {}, "type": "Feature"}, {"bbox": [14.996137345157504, 51.149650291669836, 14.996675557506155, 51.149983267813624], "geometry": {"coordinates": [[14.996675557506155, 51.149650291669836], [14.996137345157504, 51.149983267813624]], "type": "LineString"}, "id": "7", "properties": {}, "type": "Feature"}, {"bbox": [14.996675557506155, 51.14954947661349, 14.998086473032954, 51.149650291669836], "geometry": {"coordinates": [[14.996675557506155, 51.149650291669836], [14.998086473032954, 51.14954947661349]], "type": "LineString"}, "id": "8", "properties": {}, "type": "Feature"}, {"bbox": [14.996874900000002, 51.146926955461694, 14.997548026919993, 51.147234399999995], "geometry": {"coordinates": [[14.997548026919993, 51.146926955461694], [14.996874900000002, 51.147234399999995]], "type": "LineString"}, "id": "9", "properties": {}, "type": "Feature"}, {"bbox": [14.997249488821298, 51.148651983170275, 14.997496465326497, 51.14867568143258], "geometry": {"coordinates": [[14.997496465326497, 51.14867568143258], [14.997249488821298, 51.148651983170275]], "type": "LineString"}, "id": "10", "properties": {}, "type": "Feature"}, {"bbox": [14.998086473032954, 51.14933743736631, 14.998325234163419, 51.14954947661349], "geometry": {"coordinates": [[14.998325234163419, 51.14933743736631], [14.998086473032954, 51.14954947661349]], "type": "LineString"}, "id": "11", "properties": {}, "type": "Feature"}, {"bbox": [14.998521500000003, 51.14944210036203, 14.999510999867121, 51.149717200000005], "geometry": {"coordinates": [[14.999510999867121, 51.14944210036203], [14.998521500000003, 51.149717200000005]], "type": "LineString"}, "id": "12", "properties": {}, "type": "Feature"}, {"bbox": [14.998343617102831, 51.148172983303844, 14.99841248981341, 51.14828789679058], "geometry": {"coordinates": [[14.99841248981341, 51.14828789679058], [14.998343617102831, 51.148172983303844]], "type": "LineString"}, "id": "13", "properties": {}, "type": "Feature"}, {"bbox": [14.99650890008869, 51.14959589801746, 14.996675557506155, 51.149650291669836], "geometry": {"coordinates": [[14.99650890008869, 51.14959589801746], [14.996675557506155, 51.149650291669836]], "type": "LineString"}, "id": "14", "properties": {}, "type": "Feature"}, {"bbox": [14.998788545034408, 51.15025510000001, 14.999088, 51.15050339858078], "geometry": {"coordinates": [[14.998788545034408, 51.15050339858078], [14.999088, 51.15025510000001]], "type": "LineString"}, "id": "15", "properties": {}, "type": "Feature"}, {"bbox": [14.996073654273786, 51.149799702979934, 14.996137345157504, 51.149983267813624], "geometry": {"coordinates": [[14.996073654273786, 51.149799702979934], [14.996137345157504, 51.149983267813624]], "type": "LineString"}, "id": "16", "properties": {}, "type": "Feature"}, {"bbox": [14.99364779158221, 51.14991459851987, 14.994237636351558, 51.15005241839519], "geometry": {"coordinates": [[14.99364779158221, 51.14991459851987], [14.994237636351558, 51.15005241839519]], "type": "LineString"}, "id": "17", "properties": {}, "type": "Feature"}, {"bbox": [14.997306000000002, 51.148403099999996, 14.997310600000002, 51.14840310000007], "geometry": {"coordinates": [[14.997310600000002, 51.148403099999996], [14.997306000000002, 51.14840310000007]], "type": "LineString"}, "id": "18", "properties": {}, "type": "Feature"}], "type": "FeatureCollection"});
-
-        
-    
-            geo_json_9bc2dff9a3e22a83d0a5449e27dc89a8.addTo(map_9a42c9bff15c73a07c8549e99a814021);
->>>>>>> 55ec6db4
+            geo_json_c9b544dbf72163e97254e9d0f15c8088.addTo(map_cd9deb382616e4e8535556dc31ae9c95);
         
 </script>
 </html>